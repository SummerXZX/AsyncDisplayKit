/* Copyright (c) 2014-present, Facebook, Inc.
 * All rights reserved.
 *
 * This source code is licensed under the BSD-style license found in the
 * LICENSE file in the root directory of this source tree. An additional grant
 * of patent rights can be found in the PATENTS file in the same directory.
 */

#import "ASRangeController.h"

#import "ASAssert.h"
#import "ASDisplayNodeExtras.h"
#import "ASDisplayNodeInternal.h"
#import "ASMultiDimensionalArrayUtils.h"
#import "ASRangeHandlerRender.h"
#import "ASRangeHandlerPreload.h"

@interface ASRangeController () {
  BOOL _rangeIsValid;

  // keys should be ASLayoutRangeTypes and values NSSets containing NSIndexPaths
  NSMutableDictionary *_rangeTypeIndexPaths;
  NSDictionary *_rangeTypeHandlers;

  ASScrollDirection _scrollDirection;
}

@end

@implementation ASRangeController

- (instancetype)init {
  if (self = [super init]) {

    _rangeIsValid = YES;
    _rangeTypeIndexPaths = [[NSMutableDictionary alloc] init];

    _rangeTypeHandlers = @{
                            @(ASLayoutRangeTypeRender): [[ASRangeHandlerRender alloc] init],
                            @(ASLayoutRangeTypePreload): [[ASRangeHandlerPreload alloc] init],
                            };
  }

  return self;
}


#pragma mark - View manipulation

- (void)moveNode:(ASCellNode *)node toView:(UIView *)view
{
  ASDisplayNodeAssertMainThread();
  ASDisplayNodeAssert(node, @"Cannot move a nil node to a view");
  ASDisplayNodeAssert(view, @"Cannot move a node to a non-existent view");

  // force any nodes that are about to come into view to have display enabled
  if (node.displaySuspended) {
    [node recursivelySetDisplaySuspended:NO];
  }

  [view addSubview:node.view];
}


#pragma mark - API

- (void)visibleNodeIndexPathsDidChangeWithScrollDirection:(ASScrollDirection)scrollDirection
{
  _scrollDirection = scrollDirection;
<<<<<<< HEAD
  [self updateVisibleNodeIndexPaths];
=======

  if (_queuedRangeUpdate) {
    return;
  }

  // coalesce these events -- handling them multiple times per runloop is noisy and expensive
  _queuedRangeUpdate = YES;

  [self performSelector:@selector(updateVisibleNodeIndexPaths)
             withObject:nil
             afterDelay:0
                inModes:@[ NSRunLoopCommonModes ]];
>>>>>>> 8bdcbe1b
}

- (void)updateVisibleNodeIndexPaths
{
  NSArray *visibleNodePaths = [_delegate rangeControllerVisibleNodeIndexPaths:self];
  NSSet *visibleNodePathsSet = [NSSet setWithArray:visibleNodePaths];
  CGSize viewportSize = [_delegate rangeControllerViewportSize:self];

  // the layout controller needs to know what the current visible indices are to calculate range offsets
  if ([_layoutController respondsToSelector:@selector(setVisibleNodeIndexPaths:)]) {
    [_layoutController setVisibleNodeIndexPaths:visibleNodePaths];
  }

  for (NSInteger i = 0; i < ASLayoutRangeTypeCount; i++) {
    ASLayoutRangeType rangeType = (ASLayoutRangeType)i;
    id rangeKey = @(rangeType);

    // this delegate decide what happens when a node is added or removed from a range
    id<ASRangeHandler> rangeDelegate = _rangeTypeHandlers[rangeKey];

    if ([_layoutController shouldUpdateForVisibleIndexPaths:visibleNodePaths viewportSize:viewportSize rangeType:rangeType]) {
      NSSet *indexPaths = [_layoutController indexPathsForScrolling:_scrollDirection viewportSize:viewportSize rangeType:rangeType];

      // Notify to remove indexpaths that are leftover that are not visible or included in the _layoutController calculated paths
      NSMutableSet *removedIndexPaths = _rangeIsValid ? [[_rangeTypeIndexPaths objectForKey:rangeKey] mutableCopy] : [NSMutableSet set];
      [removedIndexPaths minusSet:indexPaths];
      [removedIndexPaths minusSet:visibleNodePathsSet];
      if (removedIndexPaths.count) {
        NSArray *removedNodes = [_delegate rangeController:self nodesAtIndexPaths:[removedIndexPaths allObjects]];
        [removedNodes enumerateObjectsUsingBlock:^(ASCellNode *node, NSUInteger idx, BOOL *stop) {
          // since this class usually manages large or infinite data sets, the working range
          // directly bounds memory usage by requiring redrawing any content that falls outside the range.
          [rangeDelegate node:node exitedRangeOfType:rangeType];
        }];
      }

      // Notify to add indexpaths that are not currently in _rangeTypeIndexPaths
      NSMutableSet *addedIndexPaths = [indexPaths mutableCopy];
      [addedIndexPaths minusSet:[_rangeTypeIndexPaths objectForKey:rangeKey]];

      // The preload range (for example) should include nodes that are visible
      // TODO: remove this once we have removed the dependency on Core Animation's -display
      if ([self shouldSkipVisibleNodesForRangeType:rangeType]) {
        [addedIndexPaths minusSet:visibleNodePathsSet];
      }

      if (addedIndexPaths.count) {
        NSArray *addedNodes = [_delegate rangeController:self nodesAtIndexPaths:[addedIndexPaths allObjects]];
        [addedNodes enumerateObjectsUsingBlock:^(ASCellNode *node, NSUInteger idx, BOOL *stop) {
          [rangeDelegate node:node enteredRangeOfType:rangeType];
        }];
      }

      // set the range indexpaths so that we can remove/add on the next update pass
      [_rangeTypeIndexPaths setObject:indexPaths forKey:rangeKey];
    }
  }

  _rangeIsValid = YES;
}

- (BOOL)shouldSkipVisibleNodesForRangeType:(ASLayoutRangeType)rangeType
{
  return rangeType == ASLayoutRangeTypeRender;
}

- (void)configureContentView:(UIView *)contentView forCellNode:(ASCellNode *)cellNode
{
  if (cellNode.view.superview == contentView) {
    // this content view is already correctly configured
    return;
  }

  // clean the content view
  for (UIView *view in contentView.subviews) {
    [view removeFromSuperview];
  }

  [self moveNode:cellNode toView:contentView];
}


#pragma mark - ASDataControllerDelegete

- (void)dataControllerBeginUpdates:(ASDataController *)dataController {
  ASDisplayNodePerformBlockOnMainThread(^{
    [_delegate rangeControllerBeginUpdates:self];
  });
}

- (void)dataControllerEndUpdates:(ASDataController *)dataController completion:(void (^)(BOOL))completion {
  ASDisplayNodePerformBlockOnMainThread(^{
    [_delegate rangeControllerEndUpdates:self completion:completion];
  });
}

- (void)dataController:(ASDataController *)dataController willInsertNodes:(NSArray *)nodes atIndexPaths:(NSArray *)indexPaths withAnimationOption:(ASDataControllerAnimationOptions)animationOption {
  ASDisplayNodePerformBlockOnMainThread(^{
    if ([_delegate respondsToSelector:@selector(rangeController:willInsertNodesAtIndexPaths:withAnimationOption:)]) {
      [_delegate rangeController:self willInsertNodesAtIndexPaths:indexPaths withAnimationOption:animationOption];
    }
  });
}

- (void)dataController:(ASDataController *)dataController didInsertNodes:(NSArray *)nodes atIndexPaths:(NSArray *)indexPaths withAnimationOption:(ASDataControllerAnimationOptions)animationOption {
  ASDisplayNodeAssert(nodes.count == indexPaths.count, @"Invalid index path");

  NSMutableArray *nodeSizes = [NSMutableArray arrayWithCapacity:nodes.count];
  [nodes enumerateObjectsUsingBlock:^(ASCellNode *node, NSUInteger idx, BOOL *stop) {
    [nodeSizes addObject:[NSValue valueWithCGSize:node.calculatedSize]];
  }];

  ASDisplayNodePerformBlockOnMainThread(^{
<<<<<<< HEAD
    [_layoutController insertNodesAtIndexPaths:indexPaths withSizes:nodeSizes];
=======
    if ([_layoutController respondsToSelector:@selector(insertNodesAtIndexPaths:withSizes:)]) {
      [_layoutController insertNodesAtIndexPaths:indexPaths withSizes:nodeSizes];
    }
>>>>>>> 8bdcbe1b
    _rangeIsValid = NO;
    [_delegate rangeController:self didInsertNodesAtIndexPaths:indexPaths withAnimationOption:animationOption];
  });
}

- (void)dataController:(ASDataController *)dataController willDeleteNodesAtIndexPaths:(NSArray *)indexPaths withAnimationOption:(ASDataControllerAnimationOptions)animationOption {
  ASDisplayNodePerformBlockOnMainThread(^{
    if ([_delegate respondsToSelector:@selector(rangeController:willDeleteNodesAtIndexPaths:withAnimationOption:)]) {
      [_delegate rangeController:self willDeleteNodesAtIndexPaths:indexPaths withAnimationOption:animationOption];
    }
  });
}

- (void)dataController:(ASDataController *)dataController didDeleteNodesAtIndexPaths:(NSArray *)indexPaths withAnimationOption:(ASDataControllerAnimationOptions)animationOption {
  ASDisplayNodePerformBlockOnMainThread(^{
<<<<<<< HEAD
    [_layoutController deleteNodesAtIndexPaths:indexPaths];
=======
    if ([_layoutController respondsToSelector:@selector(deleteNodesAtIndexPaths:)]) {
      [_layoutController deleteNodesAtIndexPaths:indexPaths];
    }
>>>>>>> 8bdcbe1b
    _rangeIsValid = NO;
    [_delegate rangeController:self didDeleteNodesAtIndexPaths:indexPaths withAnimationOption:animationOption];
  });
}

- (void)dataController:(ASDataController *)dataController willInsertSections:(NSArray *)sections atIndexSet:(NSIndexSet *)indexSet withAnimationOption:(ASDataControllerAnimationOptions)animationOption {
  ASDisplayNodePerformBlockOnMainThread(^{
    if ([_delegate respondsToSelector:@selector(rangeController:willInsertSectionsAtIndexSet:withAnimationOption:)]) {
      [_delegate rangeController:self willInsertSectionsAtIndexSet:indexSet withAnimationOption:animationOption];
    }
  });
}

- (void)dataController:(ASDataController *)dataController didInsertSections:(NSArray *)sections atIndexSet:(NSIndexSet *)indexSet withAnimationOption:(ASDataControllerAnimationOptions)animationOption {
  ASDisplayNodeAssert(sections.count == indexSet.count, @"Invalid sections");

  NSMutableArray *sectionNodeSizes = [NSMutableArray arrayWithCapacity:sections.count];

  [sections enumerateObjectsUsingBlock:^(NSArray *nodes, NSUInteger idx, BOOL *stop) {
    NSMutableArray *nodeSizes = [NSMutableArray arrayWithCapacity:nodes.count];
    [nodes enumerateObjectsUsingBlock:^(ASCellNode *node, NSUInteger idx2, BOOL *stop2) {
      [nodeSizes addObject:[NSValue valueWithCGSize:node.calculatedSize]];
    }];
    [sectionNodeSizes addObject:nodeSizes];
  }];

  ASDisplayNodePerformBlockOnMainThread(^{
<<<<<<< HEAD
    [_layoutController insertSections:sectionNodeSizes atIndexSet:indexSet];
=======
    if ([_layoutController respondsToSelector:@selector(insertSections:atIndexSet:)]) {
      [_layoutController insertSections:sectionNodeSizes atIndexSet:indexSet];
    }
>>>>>>> 8bdcbe1b
    _rangeIsValid = NO;
    [_delegate rangeController:self didInsertSectionsAtIndexSet:indexSet withAnimationOption:animationOption];
  });
}

- (void)dataController:(ASDataController *)dataController willDeleteSectionsAtIndexSet:(NSIndexSet *)indexSet withAnimationOption:(ASDataControllerAnimationOptions)animationOption {
  ASDisplayNodePerformBlockOnMainThread(^{
    if ([_delegate respondsToSelector:@selector(rangeController:willDeleteSectionsAtIndexSet:withAnimationOption:)]) {
      [_delegate rangeController:self willDeleteSectionsAtIndexSet:indexSet withAnimationOption:animationOption];
    }
  });
}

- (void)dataController:(ASDataController *)dataController didDeleteSectionsAtIndexSet:(NSIndexSet *)indexSet withAnimationOption:(ASDataControllerAnimationOptions)animationOption {
  ASDisplayNodePerformBlockOnMainThread(^{
<<<<<<< HEAD
    [_layoutController deleteSectionsAtIndexSet:indexSet];
=======
    if ([_layoutController respondsToSelector:@selector(deleteSectionsAtIndexSet:)]) {
      [_layoutController deleteSectionsAtIndexSet:indexSet];
    }
>>>>>>> 8bdcbe1b
    _rangeIsValid = NO;
    [_delegate rangeController:self didDeleteSectionsAtIndexSet:indexSet withAnimationOption:animationOption];
  });
}

@end<|MERGE_RESOLUTION|>--- conflicted
+++ resolved
@@ -21,6 +21,7 @@
   // keys should be ASLayoutRangeTypes and values NSSets containing NSIndexPaths
   NSMutableDictionary *_rangeTypeIndexPaths;
   NSDictionary *_rangeTypeHandlers;
+  BOOL _queuedRangeUpdate;
 
   ASScrollDirection _scrollDirection;
 }
@@ -67,9 +68,6 @@
 - (void)visibleNodeIndexPathsDidChangeWithScrollDirection:(ASScrollDirection)scrollDirection
 {
   _scrollDirection = scrollDirection;
-<<<<<<< HEAD
-  [self updateVisibleNodeIndexPaths];
-=======
 
   if (_queuedRangeUpdate) {
     return;
@@ -82,11 +80,14 @@
              withObject:nil
              afterDelay:0
                 inModes:@[ NSRunLoopCommonModes ]];
->>>>>>> 8bdcbe1b
 }
 
 - (void)updateVisibleNodeIndexPaths
 {
+  if (!_queuedRangeUpdate) {
+    return;
+  }
+
   NSArray *visibleNodePaths = [_delegate rangeControllerVisibleNodeIndexPaths:self];
   NSSet *visibleNodePathsSet = [NSSet setWithArray:visibleNodePaths];
   CGSize viewportSize = [_delegate rangeControllerViewportSize:self];
@@ -142,6 +143,7 @@
   }
 
   _rangeIsValid = YES;
+  _queuedRangeUpdate = NO;
 }
 
 - (BOOL)shouldSkipVisibleNodesForRangeType:(ASLayoutRangeType)rangeType
@@ -196,13 +198,9 @@
   }];
 
   ASDisplayNodePerformBlockOnMainThread(^{
-<<<<<<< HEAD
-    [_layoutController insertNodesAtIndexPaths:indexPaths withSizes:nodeSizes];
-=======
     if ([_layoutController respondsToSelector:@selector(insertNodesAtIndexPaths:withSizes:)]) {
       [_layoutController insertNodesAtIndexPaths:indexPaths withSizes:nodeSizes];
     }
->>>>>>> 8bdcbe1b
     _rangeIsValid = NO;
     [_delegate rangeController:self didInsertNodesAtIndexPaths:indexPaths withAnimationOption:animationOption];
   });
@@ -218,13 +216,9 @@
 
 - (void)dataController:(ASDataController *)dataController didDeleteNodesAtIndexPaths:(NSArray *)indexPaths withAnimationOption:(ASDataControllerAnimationOptions)animationOption {
   ASDisplayNodePerformBlockOnMainThread(^{
-<<<<<<< HEAD
-    [_layoutController deleteNodesAtIndexPaths:indexPaths];
-=======
     if ([_layoutController respondsToSelector:@selector(deleteNodesAtIndexPaths:)]) {
       [_layoutController deleteNodesAtIndexPaths:indexPaths];
     }
->>>>>>> 8bdcbe1b
     _rangeIsValid = NO;
     [_delegate rangeController:self didDeleteNodesAtIndexPaths:indexPaths withAnimationOption:animationOption];
   });
@@ -252,13 +246,9 @@
   }];
 
   ASDisplayNodePerformBlockOnMainThread(^{
-<<<<<<< HEAD
-    [_layoutController insertSections:sectionNodeSizes atIndexSet:indexSet];
-=======
     if ([_layoutController respondsToSelector:@selector(insertSections:atIndexSet:)]) {
       [_layoutController insertSections:sectionNodeSizes atIndexSet:indexSet];
     }
->>>>>>> 8bdcbe1b
     _rangeIsValid = NO;
     [_delegate rangeController:self didInsertSectionsAtIndexSet:indexSet withAnimationOption:animationOption];
   });
@@ -274,13 +264,9 @@
 
 - (void)dataController:(ASDataController *)dataController didDeleteSectionsAtIndexSet:(NSIndexSet *)indexSet withAnimationOption:(ASDataControllerAnimationOptions)animationOption {
   ASDisplayNodePerformBlockOnMainThread(^{
-<<<<<<< HEAD
-    [_layoutController deleteSectionsAtIndexSet:indexSet];
-=======
     if ([_layoutController respondsToSelector:@selector(deleteSectionsAtIndexSet:)]) {
       [_layoutController deleteSectionsAtIndexSet:indexSet];
     }
->>>>>>> 8bdcbe1b
     _rangeIsValid = NO;
     [_delegate rangeController:self didDeleteSectionsAtIndexSet:indexSet withAnimationOption:animationOption];
   });
